--- conflicted
+++ resolved
@@ -82,38 +82,10 @@
         ACCENT_COLOR = getattr(settings, "accent_color", ACCENT_COLOR)
         TEXT_COLOR = getattr(settings, "text_color", TEXT_COLOR)
 
-<<<<<<< HEAD
+    # Register the Inter font for main text
     if family := _register_font("Inter-VariableFont_opsz,wght.ttf"):
         INTER_FONT = family
 
+    # Register the Cattedrale font for headers
     if family := _register_font("Cattedrale[RUSbypenka220]-Regular.ttf"):
-        HEADER_FONT = family
-
-=======
-if family := _register_font("Inter-VariableFont_opsz,wght.ttf"):
-    global INTER_FONT
-    INTER_FONT = family
-
-if family := _register_font("Cattedrale[RUSbypenka220]-Regular.ttf"):
-    global HEADER_FONT
-    HEADER_FONT = family
-
-inter_id = QtGui.QFontDatabase.addApplicationFont(
-    str(FONT_DIR / "Inter-VariableFont_opsz,wght.ttf")
-)
-if inter_id != -1:
-    families = QtGui.QFontDatabase.applicationFontFamilies(inter_id)
-    if families:
-        global INTER_FONT
-        INTER_FONT = families[0]
-
-catt_id = QtGui.QFontDatabase.addApplicationFont(
-    str(FONT_DIR / "Cattedrale[RUSbypenka220]-Regular.ttf")
-)
-if catt_id != -1:
-    families = QtGui.QFontDatabase.applicationFontFamilies(catt_id)
-    if families:
-        global HEADER_FONT
-        HEADER_FONT = families[0]
-
->>>>>>> ab74f4b7
+        HEADER_FONT = family