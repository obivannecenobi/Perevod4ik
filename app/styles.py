"""Application style constants and font initialization."""

from __future__ import annotations

from pathlib import Path
from typing import Any

from PyQt6 import QtGui

# Color palette (dark theme)
APP_BACKGROUND = "#212121"
FIELD_BACKGROUND = "#303030"
GLOSSARY_BACKGROUND = "#181818"
TEXT_COLOR = "#FFFFFF"
ACCENT_COLOR = "#00E5FF"

# Font family names are populated at runtime in :func:`init`.
INTER_FONT = "Inter"
HEADER_FONT = "Cattedrale"

# Directory containing bundled font files
FONT_DIR = Path(__file__).resolve().parent / "fonts"


def focus_hover_rule(color: str) -> str:
    """Return a QSS snippet highlighting widgets on focus/hover."""

    return f"""
QTextEdit:focus,
QTextEdit:hover,
QLineEdit:focus,
QLineEdit:hover,
QTableWidget#glossary:focus,
QTableWidget#glossary:hover {{
    border: 1px solid {color};
}}
""".strip()


def neon_glow_rule(color: str, intensity: int) -> str:
    """Return a QSS snippet that adds an outer "neon" glow.

    Parameters
    ----------
    color:
        Hex representation of the glow colour.
    intensity:
        Blur radius of the glow in pixels.
    """

    return f"""
QTextEdit:focus,
QTextEdit:hover,
QLineEdit:focus,
QLineEdit:hover,
QTableWidget#glossary:focus,
QTableWidget#glossary:hover {{
    border: 1px solid {color};
    box-shadow: 0 0 {intensity}px {color};
}}
""".strip()


def _register_font(filename: str) -> str | None:
    """Register *filename* from :data:`FONT_DIR` and return its family."""

    font_id = QtGui.QFontDatabase.addApplicationFont(str(FONT_DIR / filename))
    if font_id != -1:
        families = QtGui.QFontDatabase.applicationFontFamilies(font_id)
        if families:
            return families[0]
    return None


def init(settings: Any | None = None) -> None:
    """Load bundled fonts and apply user-selected colours."""

    if settings is not None:
        global APP_BACKGROUND, ACCENT_COLOR, TEXT_COLOR
        APP_BACKGROUND = getattr(settings, "app_background", APP_BACKGROUND)
        ACCENT_COLOR = getattr(settings, "accent_color", ACCENT_COLOR)
        TEXT_COLOR = getattr(settings, "text_color", TEXT_COLOR)

<<<<<<< HEAD
=======
 codex/replace-absolute-imports-with-relative-in-app-s0f27c
>>>>>>> 789663fb
    if family := _register_font("Inter-VariableFont_opsz,wght.ttf"):
        global INTER_FONT
        INTER_FONT = family

    if family := _register_font("Cattedrale[RUSbypenka220]-Regular.ttf"):
        global HEADER_FONT
        HEADER_FONT = family
<<<<<<< HEAD

=======
=======
    inter_id = QtGui.QFontDatabase.addApplicationFont(
 codex/replace-absolute-imports-with-relative-in-app-t5cpwo
        str(FONT_DIR / "Inter-VariableFont_opsz,wght.ttf")
=======
        "Inter-VariableFont_opsz,wght.ttf"
        main
    )
    if inter_id != -1:
        families = QtGui.QFontDatabase.applicationFontFamilies(inter_id)
        if families:
            global INTER_FONT
            INTER_FONT = families[0]

    catt_id = QtGui.QFontDatabase.addApplicationFont(
 codex/replace-absolute-imports-with-relative-in-app-t5cpwo
        str(FONT_DIR / "Cattedrale[RUSbypenka220]-Regular.ttf")
=======
        "Cattedrale[RUSbypenka220]-Regular.ttf"
        main
    )
    if catt_id != -1:
        families = QtGui.QFontDatabase.applicationFontFamilies(catt_id)
        if families:
            global HEADER_FONT
            HEADER_FONT = families[0]
        main
>>>>>>> 789663fb
<|MERGE_RESOLUTION|>--- conflicted
+++ resolved
@@ -81,45 +81,29 @@
         ACCENT_COLOR = getattr(settings, "accent_color", ACCENT_COLOR)
         TEXT_COLOR = getattr(settings, "text_color", TEXT_COLOR)
 
-<<<<<<< HEAD
-=======
- codex/replace-absolute-imports-with-relative-in-app-s0f27c
->>>>>>> 789663fb
-    if family := _register_font("Inter-VariableFont_opsz,wght.ttf"):
+if family := _register_font("Inter-VariableFont_opsz,wght.ttf"):
+    global INTER_FONT
+    INTER_FONT = family
+
+if family := _register_font("Cattedrale[RUSbypenka220]-Regular.ttf"):
+    global HEADER_FONT
+    HEADER_FONT = family
+
+inter_id = QtGui.QFontDatabase.addApplicationFont(
+    str(FONT_DIR / "Inter-VariableFont_opsz,wght.ttf")
+)
+if inter_id != -1:
+    families = QtGui.QFontDatabase.applicationFontFamilies(inter_id)
+    if families:
         global INTER_FONT
-        INTER_FONT = family
+        INTER_FONT = families[0]
 
-    if family := _register_font("Cattedrale[RUSbypenka220]-Regular.ttf"):
+catt_id = QtGui.QFontDatabase.addApplicationFont(
+    str(FONT_DIR / "Cattedrale[RUSbypenka220]-Regular.ttf")
+)
+if catt_id != -1:
+    families = QtGui.QFontDatabase.applicationFontFamilies(catt_id)
+    if families:
         global HEADER_FONT
-        HEADER_FONT = family
-<<<<<<< HEAD
+        HEADER_FONT = families[0]
 
-=======
-=======
-    inter_id = QtGui.QFontDatabase.addApplicationFont(
- codex/replace-absolute-imports-with-relative-in-app-t5cpwo
-        str(FONT_DIR / "Inter-VariableFont_opsz,wght.ttf")
-=======
-        "Inter-VariableFont_opsz,wght.ttf"
-        main
-    )
-    if inter_id != -1:
-        families = QtGui.QFontDatabase.applicationFontFamilies(inter_id)
-        if families:
-            global INTER_FONT
-            INTER_FONT = families[0]
-
-    catt_id = QtGui.QFontDatabase.addApplicationFont(
- codex/replace-absolute-imports-with-relative-in-app-t5cpwo
-        str(FONT_DIR / "Cattedrale[RUSbypenka220]-Regular.ttf")
-=======
-        "Cattedrale[RUSbypenka220]-Regular.ttf"
-        main
-    )
-    if catt_id != -1:
-        families = QtGui.QFontDatabase.applicationFontFamilies(catt_id)
-        if families:
-            global HEADER_FONT
-            HEADER_FONT = families[0]
-        main
->>>>>>> 789663fb
